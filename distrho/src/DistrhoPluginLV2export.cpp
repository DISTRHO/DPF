/*
 * DISTRHO Plugin Framework (DPF)
 * Copyright (C) 2012-2019 Filipe Coelho <falktx@falktx.com>
 *
 * Permission to use, copy, modify, and/or distribute this software for any purpose with
 * or without fee is hereby granted, provided that the above copyright notice and this
 * permission notice appear in all copies.
 *
 * THE SOFTWARE IS PROVIDED "AS IS" AND THE AUTHOR DISCLAIMS ALL WARRANTIES WITH REGARD
 * TO THIS SOFTWARE INCLUDING ALL IMPLIED WARRANTIES OF MERCHANTABILITY AND FITNESS. IN
 * NO EVENT SHALL THE AUTHOR BE LIABLE FOR ANY SPECIAL, DIRECT, INDIRECT, OR CONSEQUENTIAL
 * DAMAGES OR ANY DAMAGES WHATSOEVER RESULTING FROM LOSS OF USE, DATA OR PROFITS, WHETHER
 * IN AN ACTION OF CONTRACT, NEGLIGENCE OR OTHER TORTIOUS ACTION, ARISING OUT OF OR IN
 * CONNECTION WITH THE USE OR PERFORMANCE OF THIS SOFTWARE.
 */

#include "DistrhoPluginInternal.hpp"

#include "lv2/atom.h"
#include "lv2/buf-size.h"
#include "lv2/data-access.h"
#include "lv2/instance-access.h"
#include "lv2/midi.h"
#include "lv2/options.h"
#include "lv2/port-props.h"
#include "lv2/presets.h"
#include "lv2/resize-port.h"
#include "lv2/state.h"
#include "lv2/time.h"
#include "lv2/ui.h"
#include "lv2/units.h"
#include "lv2/urid.h"
#include "lv2/worker.h"
#include "lv2/lv2_kxstudio_properties.h"
#include "lv2/lv2_programs.h"

#ifdef DISTRHO_PLUGIN_LICENSED_FOR_MOD
# include "mod-license.h"
#endif

#include <fstream>
#include <iostream>

#ifndef DISTRHO_PLUGIN_URI
# error DISTRHO_PLUGIN_URI undefined!
#endif

#ifndef DISTRHO_PLUGIN_MINIMUM_BUFFER_SIZE
# define DISTRHO_PLUGIN_MINIMUM_BUFFER_SIZE 2048
#endif

#ifndef DISTRHO_PLUGIN_USES_MODGUI
# define DISTRHO_PLUGIN_USES_MODGUI 0
#endif

#if DISTRHO_PLUGIN_HAS_EMBED_UI
# if DISTRHO_OS_HAIKU
#  define DISTRHO_LV2_UI_TYPE "BeUI"
# elif DISTRHO_OS_MAC
#  define DISTRHO_LV2_UI_TYPE "CocoaUI"
# elif DISTRHO_OS_WINDOWS
#  define DISTRHO_LV2_UI_TYPE "WindowsUI"
# else
#  define DISTRHO_LV2_UI_TYPE "X11UI"
# endif
#else
# define DISTRHO_LV2_UI_TYPE "UI"
#endif

#define DISTRHO_LV2_USE_EVENTS_IN  (DISTRHO_PLUGIN_WANT_MIDI_INPUT || DISTRHO_PLUGIN_WANT_TIMEPOS || (DISTRHO_PLUGIN_WANT_STATE && DISTRHO_PLUGIN_HAS_UI))
#define DISTRHO_LV2_USE_EVENTS_OUT (DISTRHO_PLUGIN_WANT_MIDI_OUTPUT || (DISTRHO_PLUGIN_WANT_STATE && DISTRHO_PLUGIN_HAS_UI))

// -----------------------------------------------------------------------

DISTRHO_PLUGIN_EXPORT
void lv2_generate_ttl(const char* const basename)
{
    USE_NAMESPACE_DISTRHO

    // Dummy plugin to get data from
    d_lastBufferSize = 512;
    d_lastSampleRate = 44100.0;
    PluginExporter plugin(nullptr, nullptr);
    d_lastBufferSize = 0;
    d_lastSampleRate = 0.0;

    String pluginDLL(basename);
    String pluginTTL(pluginDLL + ".ttl");

#if DISTRHO_PLUGIN_HAS_UI
    String pluginUI(pluginDLL);
# if ! DISTRHO_PLUGIN_WANT_DIRECT_ACCESS
    pluginUI.truncate(pluginDLL.rfind("_dsp"));
    pluginUI += "_ui";
    const String uiTTL(pluginUI + ".ttl");
# endif
#endif

    // ---------------------------------------------

    {
        std::cout << "Writing manifest.ttl..."; std::cout.flush();
        std::fstream manifestFile("manifest.ttl", std::ios::out);

        String manifestString;
        manifestString += "@prefix lv2:  <" LV2_CORE_PREFIX "> .\n";
        manifestString += "@prefix rdfs: <http://www.w3.org/2000/01/rdf-schema#> .\n";
#if DISTRHO_PLUGIN_HAS_UI && DISTRHO_PLUGIN_WANT_DIRECT_ACCESS
        manifestString += "@prefix opts: <" LV2_OPTIONS_PREFIX "> .\n";
#endif
#if DISTRHO_PLUGIN_WANT_PROGRAMS
        manifestString += "@prefix pset: <" LV2_PRESETS_PREFIX "> .\n";
#endif
#if DISTRHO_PLUGIN_HAS_UI
        manifestString += "@prefix ui:   <" LV2_UI_PREFIX "> .\n";
#endif
        manifestString += "\n";

        manifestString += "<" DISTRHO_PLUGIN_URI ">\n";
        manifestString += "    a lv2:Plugin ;\n";
        manifestString += "    lv2:binary <" + pluginDLL + "." DISTRHO_DLL_EXTENSION "> ;\n";
#if DISTRHO_PLUGIN_USES_MODGUI
        manifestString += "    rdfs:seeAlso <" + pluginTTL + "> ,\n";
        manifestString += "                 <modgui.ttl> .\n";
#else
        manifestString += "    rdfs:seeAlso <" + pluginTTL + "> .\n";
#endif
        manifestString += "\n";

#if DISTRHO_PLUGIN_HAS_UI
        manifestString += "<" DISTRHO_UI_URI ">\n";
        manifestString += "    a ui:" DISTRHO_LV2_UI_TYPE " ;\n";
        manifestString += "    ui:binary <" + pluginUI + "." DISTRHO_DLL_EXTENSION "> ;\n";
# if DISTRHO_PLUGIN_WANT_DIRECT_ACCESS
        manifestString += "\n";
        manifestString += "    lv2:extensionData ui:idleInterface ,\n";
#  if DISTRHO_PLUGIN_WANT_PROGRAMS
        manifestString += "                      ui:showInterface ,\n";
        manifestString += "                      <" LV2_PROGRAMS__Interface "> ;\n";
#  else
        manifestString += "                      ui:showInterface ;\n";
#  endif
        manifestString += "\n";
#  if DISTRHO_PLUGIN_HAS_EMBED_UI
#   if DISTRHO_UI_USER_RESIZABLE
        manifestString += "    lv2:optionalFeature ui:resize ,\n";
        manifestString += "                        ui:touch ;\n";
        manifestString += "\n";
#   else // DISTRHO_UI_USER_RESIZABLE
        manifestString += "    lv2:optionalFeature ui:noUserResize ,\n";
        manifestString += "                        ui:resize ,\n";
        manifestString += "                        ui:touch ;\n";
        manifestString += "\n";
#   endif // DISTRHO_UI_USER_RESIZABLE
#  endif // DISTRHO_PLUGIN_HAS_EMBED_UI
        manifestString += "    lv2:requiredFeature <" LV2_DATA_ACCESS_URI "> ,\n";
        manifestString += "                        <" LV2_INSTANCE_ACCESS_URI "> ,\n";
        manifestString += "                        <" LV2_OPTIONS__options "> ,\n";
        manifestString += "                        <" LV2_URID__map "> ;\n";
<<<<<<< HEAD
        manifestString += "    opts:supportedOption <" LV2_PARAMETERS__sampleRate "> ;\n";
=======
        manifestString += "    opts:supportedOption <" LV2_PARAMETERS__sampleRate "> .\n";
>>>>>>> e5d7199c
# else // DISTRHO_PLUGIN_WANT_DIRECT_ACCESS
        manifestString += "    rdfs:seeAlso <" + uiTTL + "> .\n";
# endif // DISTRHO_PLUGIN_WANT_DIRECT_ACCESS
        manifestString += "\n";
#endif

#if DISTRHO_PLUGIN_WANT_PROGRAMS
        const String presetSeparator(std::strstr(DISTRHO_PLUGIN_URI, "#") != nullptr ? ":" : "#");

        char strBuf[0xff+1];
        strBuf[0xff] = '\0';

        String presetString;

        // Presets
        for (uint32_t i = 0; i < plugin.getProgramCount(); ++i)
        {
            std::snprintf(strBuf, 0xff, "%03i", i+1);

            presetString  = "<" DISTRHO_PLUGIN_URI + presetSeparator + "preset" + strBuf + ">\n";
            presetString += "    a pset:Preset ;\n";
            presetString += "    lv2:appliesTo <" DISTRHO_PLUGIN_URI "> ;\n";
            presetString += "    rdfs:label \"" + plugin.getProgramName(i) + "\" ;\n";
            presetString += "    rdfs:seeAlso <presets.ttl> .\n";
            presetString += "\n";

            manifestString += presetString;
        }
#endif

        manifestFile << manifestString << std::endl;
        manifestFile.close();
        std::cout << " done!" << std::endl;
    }

    // ---------------------------------------------

    {
        std::cout << "Writing " << pluginTTL << "..."; std::cout.flush();
        std::fstream pluginFile(pluginTTL, std::ios::out);

        String pluginString;

        // header
#if DISTRHO_LV2_USE_EVENTS_IN || DISTRHO_LV2_USE_EVENTS_OUT
        pluginString += "@prefix atom: <" LV2_ATOM_PREFIX "> .\n";
#endif
        pluginString += "@prefix doap: <http://usefulinc.com/ns/doap#> .\n";
        pluginString += "@prefix foaf: <http://xmlns.com/foaf/0.1/> .\n";
        pluginString += "@prefix lv2:  <" LV2_CORE_PREFIX "> .\n";
#ifdef DISTRHO_PLUGIN_BRAND
        pluginString += "@prefix mod:  <http://moddevices.com/ns/mod#> .\n";
#endif
        pluginString += "@prefix opts: <" LV2_OPTIONS_PREFIX "> .\n";
        pluginString += "@prefix rdf:  <http://www.w3.org/1999/02/22-rdf-syntax-ns#> .\n";
        pluginString += "@prefix rdfs: <http://www.w3.org/2000/01/rdf-schema#> .\n";
        pluginString += "@prefix rsz:  <" LV2_RESIZE_PORT_PREFIX "> .\n";
#if DISTRHO_PLUGIN_HAS_UI
        pluginString += "@prefix ui:   <" LV2_UI_PREFIX "> .\n";
#endif
        pluginString += "@prefix unit: <" LV2_UNITS_PREFIX "> .\n";
        pluginString += "\n";

        // plugin
        pluginString += "<" DISTRHO_PLUGIN_URI ">\n";
#ifdef DISTRHO_PLUGIN_LV2_CATEGORY
        pluginString += "    a " DISTRHO_PLUGIN_LV2_CATEGORY ", lv2:Plugin ;\n";
#elif DISTRHO_PLUGIN_IS_SYNTH
        pluginString += "    a lv2:InstrumentPlugin, lv2:Plugin ;\n";
#else
        pluginString += "    a lv2:Plugin ;\n";
#endif
        pluginString += "\n";

        // extensionData
        pluginString += "    lv2:extensionData <" LV2_STATE__interface "> ";
#if DISTRHO_PLUGIN_WANT_STATE
        pluginString += ",\n                      <" LV2_OPTIONS__interface "> ";
        pluginString += ",\n                      <" LV2_WORKER__interface "> ";
#endif
#if DISTRHO_PLUGIN_WANT_PROGRAMS
        pluginString += ",\n                      <" LV2_PROGRAMS__Interface "> ";
#endif
#ifdef DISTRHO_PLUGIN_LICENSED_FOR_MOD
        pluginString += ",\n                      <" MOD_LICENSE__interface "> ";
#endif
        pluginString += ";\n\n";

        // optionalFeatures
#if DISTRHO_PLUGIN_IS_RT_SAFE
        pluginString += "    lv2:optionalFeature <" LV2_CORE__hardRTCapable "> ,\n";
        pluginString += "                        <" LV2_BUF_SIZE__boundedBlockLength "> ;\n";
#else
        pluginString += "    lv2:optionalFeature <" LV2_BUF_SIZE__boundedBlockLength "> ;\n";
#endif
        pluginString += "\n";

        // requiredFeatures
        pluginString += "    lv2:requiredFeature <" LV2_OPTIONS__options "> ";
        pluginString += ",\n                        <" LV2_URID__map "> ";
#if DISTRHO_PLUGIN_WANT_STATE
        pluginString += ",\n                        <" LV2_WORKER__schedule "> ";
#endif
#ifdef DISTRHO_PLUGIN_LICENSED_FOR_MOD
        pluginString += ",\n                        <" MOD_LICENSE__feature "> ";
#endif
        pluginString += ";\n\n";

        // supportedOptions
        pluginString += "    opts:supportedOption <" LV2_BUF_SIZE__nominalBlockLength "> ,\n";
        pluginString += "                         <" LV2_BUF_SIZE__maxBlockLength "> ,\n";
        pluginString += "                         <" LV2_PARAMETERS__sampleRate "> ;\n";
        pluginString += "\n";

        // UI
#if DISTRHO_PLUGIN_HAS_UI
        pluginString += "    ui:ui <" DISTRHO_UI_URI "> ;\n";
        pluginString += "\n";
#endif

        {
            uint32_t portIndex = 0;

#if DISTRHO_PLUGIN_NUM_INPUTS > 0
            for (uint32_t i=0; i < DISTRHO_PLUGIN_NUM_INPUTS; ++i, ++portIndex)
            {
                const AudioPort& port(plugin.getAudioPort(true, i));

                if (i == 0)
                    pluginString += "    lv2:port [\n";
                else
                    pluginString += "    [\n";

                if (port.hints & kAudioPortIsCV)
                    pluginString += "        a lv2:InputPort, lv2:CVPort ;\n";
                else
                    pluginString += "        a lv2:InputPort, lv2:AudioPort ;\n";

                pluginString += "        lv2:index " + String(portIndex) + " ;\n";
                pluginString += "        lv2:symbol \"lv2_" + port.symbol + "\" ;\n";
                pluginString += "        lv2:name \"" + port.name + "\" ;\n";

                if (port.hints & kAudioPortIsSidechain)
                    pluginString += "        lv2:portProperty lv2:isSideChain;\n";

                if (i+1 == DISTRHO_PLUGIN_NUM_INPUTS)
                    pluginString += "    ] ;\n";
                else
                    pluginString += "    ] ,\n";
            }
            pluginString += "\n";
#endif

#if DISTRHO_PLUGIN_NUM_OUTPUTS > 0
            for (uint32_t i=0; i < DISTRHO_PLUGIN_NUM_OUTPUTS; ++i, ++portIndex)
            {
                const AudioPort& port(plugin.getAudioPort(false, i));

                if (i == 0)
                    pluginString += "    lv2:port [\n";
                else
                    pluginString += "    [\n";

                if (port.hints & kAudioPortIsCV)
                    pluginString += "        a lv2:OutputPort, lv2:CVPort ;\n";
                else
                    pluginString += "        a lv2:OutputPort, lv2:AudioPort ;\n";

                pluginString += "        lv2:index " + String(portIndex) + " ;\n";
                pluginString += "        lv2:symbol \"lv2_" + port.symbol + "\" ;\n";
                pluginString += "        lv2:name \"" + port.name + "\" ;\n";

                if (port.hints & kAudioPortIsSidechain)
                    pluginString += "        lv2:portProperty lv2:isSideChain;\n";

                if (i+1 == DISTRHO_PLUGIN_NUM_OUTPUTS)
                    pluginString += "    ] ;\n";
                else
                    pluginString += "    ] ,\n";
            }
            pluginString += "\n";
#endif

#if DISTRHO_LV2_USE_EVENTS_IN
            pluginString += "    lv2:port [\n";
            pluginString += "        a lv2:InputPort, atom:AtomPort ;\n";
            pluginString += "        lv2:index " + String(portIndex) + " ;\n";
            pluginString += "        lv2:name \"Events Input\" ;\n";
            pluginString += "        lv2:symbol \"lv2_events_in\" ;\n";
            pluginString += "        rsz:minimumSize " + String(DISTRHO_PLUGIN_MINIMUM_BUFFER_SIZE) + " ;\n";
            pluginString += "        atom:bufferType atom:Sequence ;\n";
# if (DISTRHO_PLUGIN_WANT_STATE && DISTRHO_PLUGIN_HAS_UI)
            pluginString += "        atom:supports <" LV2_ATOM__String "> ;\n";
# endif
# if DISTRHO_PLUGIN_WANT_MIDI_INPUT
            pluginString += "        atom:supports <" LV2_MIDI__MidiEvent "> ;\n";
# endif
# if DISTRHO_PLUGIN_WANT_TIMEPOS
            pluginString += "        atom:supports <" LV2_TIME__Position "> ;\n";
# endif
            pluginString += "    ] ;\n\n";
            ++portIndex;
#endif

#if DISTRHO_LV2_USE_EVENTS_OUT
            pluginString += "    lv2:port [\n";
            pluginString += "        a lv2:OutputPort, atom:AtomPort ;\n";
            pluginString += "        lv2:index " + String(portIndex) + " ;\n";
            pluginString += "        lv2:name \"Events Output\" ;\n";
            pluginString += "        lv2:symbol \"lv2_events_out\" ;\n";
            pluginString += "        rsz:minimumSize " + String(DISTRHO_PLUGIN_MINIMUM_BUFFER_SIZE) + " ;\n";
            pluginString += "        atom:bufferType atom:Sequence ;\n";
# if (DISTRHO_PLUGIN_WANT_STATE && DISTRHO_PLUGIN_HAS_UI)
            pluginString += "        atom:supports <" LV2_ATOM__String "> ;\n";
# endif
# if DISTRHO_PLUGIN_WANT_MIDI_OUTPUT
            pluginString += "        atom:supports <" LV2_MIDI__MidiEvent "> ;\n";
# endif
            pluginString += "    ] ;\n\n";
            ++portIndex;
#endif

#if DISTRHO_PLUGIN_WANT_LATENCY
            pluginString += "    lv2:port [\n";
            pluginString += "        a lv2:OutputPort, lv2:ControlPort ;\n";
            pluginString += "        lv2:index " + String(portIndex) + " ;\n";
            pluginString += "        lv2:name \"Latency\" ;\n";
            pluginString += "        lv2:symbol \"lv2_latency\" ;\n";
            pluginString += "        lv2:designation lv2:latency ;\n";
            pluginString += "        lv2:portProperty lv2:reportsLatency, lv2:integer, <" LV2_PORT_PROPS__notOnGUI "> ;\n";
            pluginString += "    ] ;\n\n";
            ++portIndex;
#endif

            for (uint32_t i=0, count=plugin.getParameterCount(); i < count; ++i, ++portIndex)
            {
                if (i == 0)
                    pluginString += "    lv2:port [\n";
                else
                    pluginString += "    [\n";

                if (plugin.isParameterOutput(i))
                    pluginString += "        a lv2:OutputPort, lv2:ControlPort ;\n";
                else
                    pluginString += "        a lv2:InputPort, lv2:ControlPort ;\n";

                pluginString += "        lv2:index " + String(portIndex) + " ;\n";

                bool designated = false;

                // designation
                if (plugin.isParameterInput(i))
                {
                    switch (plugin.getParameterDesignation(i))
                    {
                    case kParameterDesignationNull:
                        break;
                    case kParameterDesignationBypass:
                        designated = true;
                        pluginString += "        lv2:name \"Enabled\" ;\n";
                        pluginString += "        lv2:symbol \"lv2_enabled\" ;\n";
                        pluginString += "        lv2:default 1 ;\n";
                        pluginString += "        lv2:minimum 0 ;\n";
                        pluginString += "        lv2:maximum 1 ;\n";
                        pluginString += "        lv2:portProperty lv2:toggled , lv2:integer ;\n";
                        pluginString += "        lv2:designation lv2:enabled ;\n";
                        break;
                    }
                }

                if (! designated)
                {
                    // name and symbol
                    pluginString += "        lv2:name \"\"\"" + plugin.getParameterName(i) + "\"\"\" ;\n";

                    String symbol(plugin.getParameterSymbol(i));

                    if (symbol.isEmpty())
                        symbol = "lv2_port_" + String(portIndex-1);

                    pluginString += "        lv2:symbol \"" + symbol + "\" ;\n";

                    // ranges
                    const ParameterRanges& ranges(plugin.getParameterRanges(i));

                    if (plugin.getParameterHints(i) & kParameterIsInteger)
                    {
                        if (plugin.isParameterInput(i))
                            pluginString += "        lv2:default " + String(int(plugin.getParameterValue(i))) + " ;\n";
                        pluginString += "        lv2:minimum " + String(int(ranges.min)) + " ;\n";
                        pluginString += "        lv2:maximum " + String(int(ranges.max)) + " ;\n";
                    }
                    else
                    {
                        if (plugin.isParameterInput(i))
                            pluginString += "        lv2:default " + String(plugin.getParameterValue(i)) + " ;\n";
                        pluginString += "        lv2:minimum " + String(ranges.min) + " ;\n";
                        pluginString += "        lv2:maximum " + String(ranges.max) + " ;\n";
                    }

                    // enumeration
                    const ParameterEnumerationValues& enumValues(plugin.getParameterEnumValues(i));

                    if (enumValues.count > 0)
                    {
                        if (enumValues.count >= 2 && enumValues.restrictedMode)
                            pluginString += "        lv2:portProperty lv2:enumeration ;\n";

                        for (uint8_t j=0; j < enumValues.count; ++j)
                        {
                            const ParameterEnumerationValue& enumValue(enumValues.values[j]);

                            if (j == 0)
                                pluginString += "        lv2:scalePoint [\n";
                            else
                                pluginString += "        [\n";

                            pluginString += "            rdfs:label  \"\"\"" + enumValue.label + "\"\"\" ;\n";
                            pluginString += "            rdf:value " + String(enumValue.value) + " ;\n";

                            if (j+1 == enumValues.count)
                                pluginString += "        ] ;\n\n";
                            else
                                pluginString += "        ] ,\n";
                        }
                    }

                    // unit
                    const String& unit(plugin.getParameterUnit(i));

                    if (! unit.isEmpty())
                    {
                        if (unit == "db" || unit == "dB")
                        {
                            pluginString += "        unit:unit unit:db ;\n";
                        }
                        else if (unit == "hz" || unit == "Hz")
                        {
                            pluginString += "        unit:unit unit:hz ;\n";
                        }
                        else if (unit == "khz" || unit == "kHz")
                        {
                            pluginString += "        unit:unit unit:khz ;\n";
                        }
                        else if (unit == "mhz" || unit == "mHz")
                        {
                            pluginString += "        unit:unit unit:mhz ;\n";
                        }
                        else if (unit == "ms")
                        {
                            pluginString += "        unit:unit unit:ms ;\n";
                        }
                        else if (unit == "s")
                        {
                            pluginString += "        unit:unit unit:s ;\n";
                        }
                        else if (unit == "%")
                        {
                            pluginString += "        unit:unit unit:pc ;\n";
                        }
                        else
                        {
                            pluginString += "        unit:unit [\n";
                            pluginString += "            rdfs:label  \"" + unit + "\" ;\n";
                            pluginString += "            unit:symbol \"" + unit + "\" ;\n";
                            pluginString += "            unit:render \"%f " + unit + "\" ;\n";
                            pluginString += "        ] ;\n";
                        }
                    }

                    // hints
                    const uint32_t hints(plugin.getParameterHints(i));

                    if (hints & kParameterIsBoolean)
                    {
                        if ((hints & kParameterIsTrigger) == kParameterIsTrigger)
                            pluginString += "        lv2:portProperty <" LV2_PORT_PROPS__trigger "> ;\n";
                        pluginString += "        lv2:portProperty lv2:toggled ;\n";
                    }
                    if (hints & kParameterIsInteger)
                        pluginString += "        lv2:portProperty lv2:integer ;\n";
                    if (hints & kParameterIsLogarithmic)
                        pluginString += "        lv2:portProperty <" LV2_PORT_PROPS__logarithmic "> ;\n";
                    if ((hints & kParameterIsAutomable) == 0 && plugin.isParameterInput(i))
                    {
                        pluginString += "        lv2:portProperty <" LV2_PORT_PROPS__expensive "> ,\n";
                        pluginString += "                         <" LV2_KXSTUDIO_PROPERTIES__NonAutomable "> ;\n";
                    }
                } // ! designated

                if (i+1 == count)
                    pluginString += "    ] ;\n\n";
                else
                    pluginString += "    ] ,\n";
            }
        }

        // comment
        {
            const String comment(plugin.getDescription());

            if (comment.isNotEmpty())
                pluginString += "    rdfs:comment \"\"\"\n" + comment + "\n\"\"\" ;\n\n";
        }

#ifdef DISTRHO_PLUGIN_BRAND
        // MOD
        pluginString += "    mod:brand \"" DISTRHO_PLUGIN_BRAND "\" ;\n";
        pluginString += "    mod:label \"" DISTRHO_PLUGIN_NAME "\" ;\n\n";
#endif

        // name
        pluginString += "    doap:name \"\"\"" + String(plugin.getName()) + "\"\"\" ;\n";

        // license
        {
            const String license(plugin.getLicense());

            if (license.contains("://"))
                pluginString += "    doap:license <" +  license + "> ;\n\n";
            else
                pluginString += "    doap:license \"\"\"" +  license + "\"\"\" ;\n\n";
        }

        // developer
        {
            const String homepage(plugin.getHomePage());

            pluginString += "    doap:maintainer [\n";
            pluginString += "        foaf:name \"\"\"" + String(plugin.getMaker()) + "\"\"\" ;\n";

            if (homepage.isNotEmpty())
                pluginString += "        foaf:homepage <" + homepage + "> ;\n";

            pluginString += "    ] ;\n\n";
        }

        {
            const uint32_t version(plugin.getVersion());

            const uint32_t majorVersion = (version & 0xFF0000) >> 16;
            const uint32_t microVersion = (version & 0x00FF00) >> 8;
            /* */ uint32_t minorVersion = (version & 0x0000FF) >> 0;

            // NOTE: LV2 ignores 'major' version and says 0 for minor is pre-release/unstable.
            if (majorVersion > 0)
                minorVersion += 2;

            pluginString += "    lv2:microVersion " + String(microVersion) + " ;\n";
            pluginString += "    lv2:minorVersion " + String(minorVersion) + " .\n";
        }

        pluginFile << pluginString << std::endl;
        pluginFile.close();
        std::cout << " done!" << std::endl;
    }

    // ---------------------------------------------

#if DISTRHO_PLUGIN_HAS_UI && ! DISTRHO_PLUGIN_WANT_DIRECT_ACCESS
    {
        std::cout << "Writing " << uiTTL << "..."; std::cout.flush();
        std::fstream uiFile(uiTTL, std::ios::out);

        String uiString;
        uiString += "@prefix lv2:  <" LV2_CORE_PREFIX "> .\n";
        uiString += "@prefix ui:   <" LV2_UI_PREFIX "> .\n";
        uiString += "@prefix opts: <" LV2_OPTIONS_PREFIX "> .\n";
        uiString += "\n";

        uiString += "<" DISTRHO_UI_URI ">\n";
        uiString += "    lv2:extensionData ui:idleInterface ,\n";
#  if DISTRHO_PLUGIN_WANT_PROGRAMS
        uiString += "                      ui:showInterface ,\n";
        uiString += "                      <" LV2_PROGRAMS__Interface "> ;\n";
#  else
        uiString += "                      ui:showInterface ;\n";
#  endif
        uiString += "\n";
#  if DISTRHO_PLUGIN_HAS_EMBED_UI
#   if DISTRHO_UI_USER_RESIZABLE
        uiString += "    lv2:optionalFeature ui:resize ,\n";
        uiString += "                        ui:touch ;\n";
        uiString += "\n";
#   else // DISTRHO_UI_USER_RESIZABLE
        uiString += "    lv2:optionalFeature ui:noUserResize ,\n";
        uiString += "                        ui:resize ,\n";
        uiString += "                        ui:touch ;\n";
        uiString += "\n";
#   endif // DISTRHO_UI_USER_RESIZABLE
#  endif // DISTRHO_PLUGIN_HAS_EMBED_UI
        uiString += "    lv2:requiredFeature <" LV2_OPTIONS__options "> ,\n";
        uiString += "                        <" LV2_URID__map "> ;\n";

        uiString += "    opts:supportedOption <" LV2_PARAMETERS__sampleRate "> .\n";

        uiFile << uiString << std::endl;
        uiFile.close();
        std::cout << " done!" << std::endl;
    }
#endif

    // ---------------------------------------------

#if DISTRHO_PLUGIN_WANT_PROGRAMS
    {
        std::cout << "Writing presets.ttl..."; std::cout.flush();
        std::fstream presetsFile("presets.ttl", std::ios::out);

        String presetsString;
        presetsString += "@prefix lv2:   <" LV2_CORE_PREFIX "> .\n";
        presetsString += "@prefix pset:  <" LV2_PRESETS_PREFIX "> .\n";
# if DISTRHO_PLUGIN_WANT_STATE
        presetsString += "@prefix state: <" LV2_STATE_PREFIX "> .\n";
# endif
        presetsString += "\n";

        const uint32_t numParameters = plugin.getParameterCount();
        const uint32_t numPrograms   = plugin.getProgramCount();
# if DISTRHO_PLUGIN_WANT_FULL_STATE
        const uint32_t numStates     = plugin.getStateCount();
# endif

        const String presetSeparator(std::strstr(DISTRHO_PLUGIN_URI, "#") != nullptr ? ":" : "#");

        char strBuf[0xff+1];
        strBuf[0xff] = '\0';

        String presetString;

        for (uint32_t i=0; i<numPrograms; ++i)
        {
            std::snprintf(strBuf, 0xff, "%03i", i+1);

            plugin.loadProgram(i);

            presetString = "<" DISTRHO_PLUGIN_URI + presetSeparator + "preset" + strBuf + ">\n";

# if DISTRHO_PLUGIN_WANT_FULL_STATE
            if (numParameters == 0 && numStates == 0)
#else
            if (numParameters == 0)
#endif
            {
                presetString += "    .";
                presetsString += presetString;
                continue;
            }

# if DISTRHO_PLUGIN_WANT_FULL_STATE
            presetString += "    state:state [\n";
            for (uint32_t j=0; j<numStates; ++j)
            {
                const String key   = plugin.getStateKey(j);
                const String value = plugin.getState(key);

                presetString += "        <urn:distrho:" + key + ">";

                if (value.length() < 10)
                    presetString += " \"" + value + "\" ;\n";
                else
                    presetString += "\n\"\"\"\n" + value + "\n\"\"\" ;\n";
            }

            if (numParameters > 0)
                presetString += "    ] ;\n\n";
            else
                presetString += "    ] .\n\n";
# endif

            bool firstParameter = true;

            for (uint32_t j=0; j <numParameters; ++j)
            {
                if (plugin.isParameterOutput(j))
                    continue;

                if (firstParameter)
                {
                    presetString += "    lv2:port [\n";
                    firstParameter = false;
                }
                else
                {
                    presetString += "    [\n";
                }

                presetString += "        lv2:symbol \"" + plugin.getParameterSymbol(j) + "\" ;\n";

                if (plugin.getParameterHints(j) & kParameterIsInteger)
                    presetString += "        pset:value " + String(int(plugin.getParameterValue(j))) + " ;\n";
                else
                    presetString += "        pset:value " + String(plugin.getParameterValue(j)) + " ;\n";

                if (j+1 == numParameters || plugin.isParameterOutput(j+1))
                    presetString += "    ] .\n\n";
                else
                    presetString += "    ] ,\n";
            }

            presetsString += presetString;
        }

        presetsFile << presetsString << std::endl;
        presetsFile.close();
        std::cout << " done!" << std::endl;
    }
#endif
}<|MERGE_RESOLUTION|>--- conflicted
+++ resolved
@@ -157,11 +157,7 @@
         manifestString += "                        <" LV2_INSTANCE_ACCESS_URI "> ,\n";
         manifestString += "                        <" LV2_OPTIONS__options "> ,\n";
         manifestString += "                        <" LV2_URID__map "> ;\n";
-<<<<<<< HEAD
-        manifestString += "    opts:supportedOption <" LV2_PARAMETERS__sampleRate "> ;\n";
-=======
         manifestString += "    opts:supportedOption <" LV2_PARAMETERS__sampleRate "> .\n";
->>>>>>> e5d7199c
 # else // DISTRHO_PLUGIN_WANT_DIRECT_ACCESS
         manifestString += "    rdfs:seeAlso <" + uiTTL + "> .\n";
 # endif // DISTRHO_PLUGIN_WANT_DIRECT_ACCESS
